--- conflicted
+++ resolved
@@ -188,7 +188,6 @@
 - name: 'Emnify'
   source: 'https://www.emnify.com/datastreamer-integration-into-aws'
   accounts: ['884047677700']
-<<<<<<< HEAD
 - name: 'Qualys Cloud View'
   source: 'https://qualysguard.qualys.com/qwebhelp/fo_portal/scans/ec2_connector.htm'
   accounts: ['080595016317', '205767712438']
@@ -356,8 +355,6 @@
 - name: 'Presidio'
   source: 'customer IAM policy'
   accounts: ['118652503430']
-
-=======
 - name: 'Cisco Umbrella'
   source: 'https://docs.umbrella.com/umbrella-user-guide/docs/enable-logging-to-your-own-s3-bucket'
   accounts: ['568526795995']
@@ -366,5 +363,4 @@
   accounts: ['391854517948']
 - name: '[Deprecated] AWS Log delivery Service'
   source: 'https://forums.aws.amazon.com/thread.jspa?messageID=629256'
-  accounts: ['858827067514']
->>>>>>> db0e248d
+  accounts: ['858827067514']