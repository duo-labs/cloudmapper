--- conflicted
+++ resolved
@@ -18,18 +18,11 @@
             json_blob = query_aws(region.account, "apigateway-get-rest-apis", region)
             if json_blob is None:
                 continue
-<<<<<<< HEAD
             items = json_blob.get('items', [])
             for api in items:
                 rest_id = api['id']
                 deployments = get_parameter_file(region, 'apigateway', 'get-deployments', rest_id)
-=======
-            for api in json_blob.get("items", []):
-                rest_id = api["id"]
-                deployments = get_parameter_file(
-                    region, "apigateway", "get-deployments", rest_id
-                )
->>>>>>> 457d898f
+
                 if deployments is None:
                     continue
                 for deployment in deployments["items"]:
