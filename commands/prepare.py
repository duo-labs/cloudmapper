--- conflicted
+++ resolved
@@ -136,7 +136,6 @@
 def get_ecs_tasks(region):
     tasks = []
     clusters = query_aws(region.account, "ecs-list-clusters", region.region)
-<<<<<<< HEAD
     for clusterArn in clusters.get('clusterArns', []):
         tasks_json = get_parameter_file(region, 'ecs', 'list-tasks', clusterArn)
         for taskArn in tasks_json['taskArns']:
@@ -145,18 +144,6 @@
                                                              'ecs-describe-tasks',
                                                              urllib.parse.quote_plus(clusterArn),
                                                              urllib.parse.quote_plus(taskArn))
-=======
-    for clusterArn in clusters.get("clusterArns", []):
-        tasks_json = get_parameter_file(region, "ecs", "list-tasks", clusterArn)
-        for taskArn in tasks_json["taskArns"]:
-            task_path = "account-data/{}/{}/{}/{}/{}".format(
-                region.account.name,
-                region.region.name,
-                "ecs-describe-tasks",
-                urllib.parse.quote_plus(clusterArn),
-                urllib.parse.quote_plus(taskArn),
-            )
->>>>>>> 457d898f
             task = json.load(open(task_path))
             tasks.append(task["tasks"][0])
     return tasks
@@ -456,57 +443,7 @@
         account.addChild(region)
 
         # In each region, iterate through all the resource types
-<<<<<<< HEAD
-        #
-
-        # EC2 nodes
-        for ec2_json in get_ec2s(region):
-            node = Ec2(region, ec2_json, outputfilter["collapse_by_tag"], outputfilter["collapse_asgs"])
-            nodes[node.arn] = node
-
-        # RDS nodes
-        for rds_json in get_rds_instances(region):
-            node = Rds(region, rds_json)
-            if not outputfilter["read_replicas"] and node.node_type == "rds_rr":
-                continue
-            nodes[node.arn] = node
-
-        # ELB nodes
-        for elb_json in get_elbs(region):
-            node = Elb(region, elb_json)
-            nodes[node.arn] = node
-
-        for elb_json in get_elbv2s(region):
-            node = Elbv2(region, elb_json)
-            nodes[node.arn] = node
-
-        # PrivateLink and VPC Endpoints
-        for vpc_endpoint_json in get_vpc_endpoints(region):
-            node = VpcEndpoint(region, vpc_endpoint_json)
-            nodes[node.arn] = node
-
-        # ECS tasks
-        for ecs_json in get_ecs_tasks(region):
-            node = Ecs(region, ecs_json)
-            nodes[node.arn] = node
-
-        # Lambda functions
-        for lambda_json in get_lambda_functions(region):
-            node = Lambda(region, lambda_json)
-            nodes[node.arn] = node
-
-        # Redshift clusters
-        for node_json in get_redshift(region):
-            node = Redshift(region, node_json)
-            nodes[node.arn] = node
-
-        # ElasticSearch clusters
-        for node_json in get_elasticsearch(region):
-            node = ElasticSearch(region, node_json)
-            nodes[node.arn] = node
-=======
         nodes = get_resource_nodes(region, outputfilter)
->>>>>>> 457d898f
 
         # Filter out nodes based on tags
         if len(outputfilter.get("tags", [])) > 0:
@@ -522,14 +459,7 @@
                     for pair in conditions:
                         # Given ["Team","Dev"], see if it matches one of the tags in the node
                         for tag in node.tags:
-<<<<<<< HEAD
                             if tag.get('Key', '') == pair[0] and tag.get('Value', '') == pair[1]:
-=======
-                            if (
-                                tag.get("Key", "") == pair[0]
-                                and tag.get("Value", "") == pair[1]
-                            ):
->>>>>>> 457d898f
                                 condition_matches += 1
                     # We have a match if all of the conditions matched
                     if condition_matches == len(conditions):
@@ -875,19 +805,9 @@
     try:
         config = json.load(open(args.config))
     except IOError:
-<<<<<<< HEAD
         sys.exit("ERROR: Unable to load config file \"{}\"".format(args.config))
     except ValueError as e:
         sys.exit("ERROR: Config file \"{}\" could not be loaded ({}), see config.json.demo for an example".format(args.config, e))
-=======
-        exit('ERROR: Unable to load config file "{}"'.format(args.config))
-    except ValueError as e:
-        exit(
-            'ERROR: Config file "{}" could not be loaded ({}), see config.json.demo for an example'.format(
-                args.config, e
-            )
-        )
->>>>>>> 457d898f
     account = get_account(args.account_name, config, args.config)
 
     prepare(account, config, outputfilter)