import argparse
from os import path, listdir
import json
import yaml
import pyjq
import urllib.parse

<<<<<<< HEAD
from shared.common import parse_arguments, make_list, query_aws, get_regions, get_saml_providers
=======
from shared.common import (
    parse_arguments,
    make_list,
    query_aws,
    get_regions,
    get_account_by_id,
)
>>>>>>> 52fb5697

__description__ = "Create Web Of Trust diagram for accounts"

# TODO: This command would benefit from a few days of work and some sample data sets to improve:
# - How saml providers are identified. Currently only Okta is identified, and that's a hack.
#   Need to look for OneLogin and other providers, need to call "get-saml-provider" and openid in `collect`
# - More vendors, and a dozen don't have logos
# - How IAM admins are identified (need to leverage code from find_admins better)
# - More services and their trust policies.

def get_regional_vpc_peerings(region):
    vpc_peerings = query_aws(
        region.account, "ec2-describe-vpc-peering-connections", region
    )
    resource_filter = ".VpcPeeringConnections[]?"
    return pyjq.all(resource_filter, vpc_peerings)


def get_regional_direct_connects(region):
    direct_connects = query_aws(
        region.account, "/directconnect-describe-connections", region
    )
    resource_filter = ".connections[]?"
    return pyjq.all(resource_filter, direct_connects)


def add_connection(connections, source, target, reason):
    reasons = connections.get(Connection(source, target), [])
    reasons.append(reason)
    connections[Connection(source, target)] = reasons


class Account(object):
    parent = None

    def __init__(self, *args, **kwargs):

        json_blob = kwargs.get("json_blob", None)
        account_id = kwargs.get("account_id", None)

        if json_blob:
            self.name = json_blob["name"]
            self.id = json_blob["id"]
            self.type = json_blob.get("type", "weboftrust_account")
        elif account_id:
            self.name = account_id
            self.id = account_id
            self.type = "unknown_account"
        else:
            raise Exception("No init value provided to Account")

    def cytoscape_data(self):
        response = {
            "data": {
                "id": self.id,
                "name": self.name,
                "type": self.type,
                "weight": len(self.name) * 10,
            }
        }
        if self.parent:
            response["data"]["parent"] = self.parent

        return response


class Region(object):
    def __init__(self, parent, json_blob):
        self.name = json_blob["RegionName"]
        self.account = parent


class Connection(object):
    _source = None
    _target = None
    _type = None

    @property
    def source(self):
        return self._source

    @property
    def target(self):
        return self._target

    def __key(self):
        return (self._source.id, self._target.id, self._source.id, self._type)

    def __eq__(self, other):
        return self.__key() == other.__key()

    def __hash__(self):
        return hash(self.__key())

    def __init__(self, source, target, connection_type):
        self._source = source
        self._target = target
        self._type = connection_type
        self._json = []

    def cytoscape_data(self):
        return {
            "data": {
                "source": self._source.id,
                "target": self._target.id,
                "type": "edge",
            },
            "classes": self._type,
        }


def is_admin_policy(policy_doc):
    # TODO Use find_admin.py code instead of copy pasting it here.
    for stmt in make_list(policy_doc["Statement"]):
        if stmt["Effect"] == "Allow":
            actions = make_list(stmt.get("Action", []))
            for action in actions:
                if action == "*" or action == "*:*" or action == "iam:*":
                    return True
    return False


def get_vpc_peerings(account, nodes, connections):
    # Get VPC peerings
    for region_json in get_regions(account):
        region = Region(account, region_json)
        for vpc_peering in get_regional_vpc_peerings(region):
            # Ensure it is active
            if vpc_peering["Status"]["Code"] != "active":
                continue
            if vpc_peering["AccepterVpcInfo"]["OwnerId"] != account.id:
                peered_account = Account(
                    account_id=vpc_peering["AccepterVpcInfo"]["OwnerId"]
                )
                nodes[peered_account.id] = peered_account
                connections[Connection(account, peered_account, "vpc")] = []
            if vpc_peering["RequesterVpcInfo"]["OwnerId"] != account.id:
                peered_account = Account(
                    account_id=vpc_peering["RequesterVpcInfo"]["OwnerId"]
                )
                nodes[peered_account.id] = peered_account
                connections[Connection(account, peered_account, "vpc")] = []
    return


def get_direct_connects(account, nodes, connections):
    for region_json in get_regions(account):
        region = Region(account, region_json)
        for direct_connect in get_regional_direct_connects(region):
            name = direct_connect["location"]
            location = Account(account_id=name)
            location.type = "directconnect"
            # TODO: I could get a slightly nicer name if I had data for `directconnect describe-locations`
            nodes[name] = location
            connections[Connection(account, location, "directconnect")] = []
    return


def get_iam_trusts(account, nodes, connections, connections_to_get):
    # Get IAM
    iam = query_aws(
        account,
        "iam-get-account-authorization-details",
        Region(account, {"RegionName": "us-east-1"}),
    )

    saml_providers = query_aws(
        account, "iam-list-saml-providers", Region(account, {"RegionName": "us-east-1"})
    )["SAMLProviderList"]

    for role in pyjq.all(".RoleDetailList[]", iam):
        principals = pyjq.all(".AssumeRolePolicyDocument.Statement[].Principal", role)
        for principal in principals:
            assume_role_nodes = set()
            federated_principals = principal.get("Federated", None)

            if federated_principals:
                if not isinstance(federated_principals, list):
                    federated_principals = [federated_principals]

                for federated_principal in federated_principals:
                    try:
<<<<<<< HEAD
                        saml_provider_arn = next(saml for saml in saml_providers if saml['Arn'] == federated_principal)['Arn']

                        found = False
                        for p in get_saml_providers():
                            if p['name'] in saml_provider_arn.lower():
                                found = True
                                if p.get('node') != None:
                                        node = Account(**p['node'])

                                if p.get('assumed'):
                                    assume_role_nodes.add(node)

                                break

                        if not found:
                            node = Account( json_blob={"id": "unknown", "name": "saml-unknown", "type": "saml-unknown"})
                            assume_role_nodes.add(node)
=======
                        # Validate that the federated principal and the SAML provider is coming from known accounts.
                        # WoT will show us the direction of that trust for further inspection.
                        # this enables cross_account_admin_sts (STS between accounts)
                        for saml in saml_providers:
                            if saml["Arn"] == federated_principal:
                                saml_provider_arn = saml["Arn"]
                            elif get_account_by_id(
                                account_id=federated_principal.split(":")[4]
                            ):
                                if get_account_by_id(
                                    account_id=saml["Arn"].split(":")[4]
                                ):
                                    saml_provider_arn = saml["Arn"]

                        if "saml-provider/okta" in saml_provider_arn.lower():
                            node = Account(
                                json_blob={"id": "okta", "name": "okta", "type": "Okta"}
                            )
                            assume_role_nodes.add(node)
                        elif "saml-provider/onelogin" in saml_provider_arn.lower():
                            node = Account(
                                json_blob={
                                    "id": "onelogin",
                                    "name": "onelogin",
                                    "type": "Onelogin",
                                }
                            )
                            assume_role_nodes.add(node)
                        elif "saml-provider/waad" in saml_provider_arn.lower():
                            node = Account(
                                json_blob={
                                    "id": "WAAD",
                                    "name": "WAAD",
                                    "type": "waad",
                                }
                            )
                            assume_role_nodes.add(node)
                        elif "saml-provider/allcloud-sso" in saml_provider_arn.lower():
                            node = Account(
                                json_blob={
                                    "id": "AllCloud-SSO",
                                    "name": "AllCloud-SSO",
                                    "type": "AllCloud-SSO",
                                }
                            )
                            assume_role_nodes.add(node)
                        elif "saml-provider/awssso" in saml_provider_arn.lower():
                            node = Account(
                                json_blob={
                                    "id": "AWSSSO",
                                    "name": "AWS SSO",
                                    "type": "Amazon",
                                }
                            )
                            assume_role_nodes.add(node)
                        elif "saml-provider/adfs" in saml_provider_arn.lower():
                            node = Account(
                                json_blob={"id": "adfs", "name": "adfs", "type": "ADFS"}
                            )
                            assume_role_nodes.add(node)
                        elif "saml-provider/auth0" in saml_provider_arn.lower():
                            node = Account(
                                json_blob={
                                    "id": "auth0",
                                    "name": "auth0",
                                    "type": "auth0",
                                }
                            )
                            assume_role_nodes.add(node)
                        elif "saml-provider/google" in saml_provider_arn.lower():
                            node = Account(
                                json_blob={
                                    "id": "google",
                                    "name": "google",
                                    "type": "google",
                                }
                            )
                            assume_role_nodes.add(node)
                        elif "saml-provider/gsuite" in saml_provider_arn.lower():
                            node = Account(
                                json_blob={
                                    "id": "gsuite",
                                    "name": "gsuite",
                                    "type": "gsuite",
                                }
                            )
                            assume_role_nodes.add(node)
                        elif (
                            "cognito-identity.amazonaws.com"
                            in saml_provider_arn.lower()
                        ):
                            continue
                        elif "www.amazon.com" in saml_provider_arn.lower():
                            node = Account(
                                json_blob={
                                    "id": "Amazon.com",
                                    "name": "Amazon.com",
                                    "type": "Amazon",
                                }
                            )
                            continue
                        else:
                            raise Exception(
                                "Unknown federation provider: {}".format(
                                    saml_provider_arn.lower()
                                )
                            )
>>>>>>> 52fb5697

                    except (StopIteration, IndexError):
                        if (
                            "cognito-identity.amazonaws.com"
                            in federated_principal.lower()
                        ):
                            # TODO: Should show this somehow
                            continue
                        elif ":oidc-provider/" in federated_principal.lower():
                            # TODO: handle OpenID Connect identity providers
                            # https://docs.aws.amazon.com/IAM/latest/UserGuide/id_roles_providers_create_oidc.html
                            continue
                        raise Exception(
                            "Principal {} is not a configured SAML provider".format(
                                federated_principal
                            )
                        )
            if principal.get("AWS", None):
                principal = principal["AWS"]
                if not isinstance(principal, list):
                    principal = [principal]
                for p in principal:
                    if "arn:aws" not in p:
                        # The role can simply be something like "AROA..."
                        continue
                    parts = p.split(":")
                    account_id = parts[4]
                    assume_role_nodes.add(Account(account_id=account_id))

            for node in assume_role_nodes:
                if nodes.get(node.id, None) is None:
                    nodes[node.id] = node
                access_type = "iam"
                # TODO: Identify all admins better.  Use code from find_admins.py
                for m in role["AttachedManagedPolicies"]:
                    for p in pyjq.all(".Policies[]", iam):
                        if p["Arn"] == m["PolicyArn"]:
                            for policy_doc in p["PolicyVersionList"]:
                                if policy_doc["IsDefaultVersion"] == True:
                                    if is_admin_policy(policy_doc["Document"]):
                                        access_type = "admin"
                for policy in role["RolePolicyList"]:
                    policy_doc = policy["PolicyDocument"]
                    if is_admin_policy(policy_doc):
                        access_type = "admin"

                if (access_type == "admin" and connections_to_get["admin"]) or (
                    access_type != "admin" and connections_to_get["iam_nonadmin"]
                ):
                    connections[Connection(node, account, access_type)] = []
    return


def get_s3_trusts(account, nodes, connections):
    policy_dir = "./account-data/{}/us-east-1/s3-get-bucket-policy/".format(
        account.name
    )
    for s3_policy_file in [
        f
        for f in listdir(policy_dir)
        if path.isfile(path.join(policy_dir, f))
        and path.getsize(path.join(policy_dir, f)) > 4
    ]:
        s3_policy = json.load(open(path.join(policy_dir, s3_policy_file)))
        s3_policy = json.loads(s3_policy["Policy"])
        s3_bucket_name = urllib.parse.unquote_plus(s3_policy_file)
        for s in s3_policy["Statement"]:
            principals = s.get("Principal", None)
            if principals is None:
                if s.get("NotPrincipal", None) is not None:
                    print(
                        "WARNING: Use of NotPrincipal in {} for {}: {}".format(
                            account.name, s3_bucket_name, s
                        )
                    )
                    continue
                print(
                    "WARNING: Malformed statement in {} for {}: {}".format(
                        account.name, s3_bucket_name, s
                    )
                )
                continue

            for principal in principals:
                assume_role_nodes = set()
                if principal == "AWS":
                    trusts = principals[principal]
                    if not isinstance(trusts, list):
                        trusts = [trusts]
                    for trust in trusts:
                        if "arn:aws" not in trust:
                            # The role can simply be something like "*"
                            continue
                        parts = trust.split(":")
                        account_id = parts[4]
                        assume_role_nodes.add(Account(account_id=account_id))
                for node in assume_role_nodes:
                    if nodes.get(node.id, None) is None:
                        nodes[node.id] = node
                    access_type = "s3_read"
                    actions = s["Action"]
                    if not isinstance(actions, list):
                        actions = [actions]
                    for action in actions:
                        if not action.startswith("s3:List") and not action.startswith(
                            "s3:Get"
                        ):
                            access_type = "s3"
                            break
                    connections[Connection(node, account, access_type)] = []
    return


def get_nodes_and_connections(account_data, nodes, connections, args):
    account = Account(json_blob=account_data)
    nodes[account.id] = account

    connections_to_get = {
        "vpc": True,
        "direct_connect": True,
        "admin": True,
        "iam_nonadmin": True,
        "s3": True,
    }
    if args.network_only:
        connections_to_get = dict.fromkeys(connections_to_get, False)
        connections_to_get["vpc"] = True
        connections_to_get["direct_connect"] = True
    if args.admin_only:
        connections_to_get = dict.fromkeys(connections_to_get, False)
        connections_to_get["admin"] = True

    if connections_to_get["vpc"]:
        get_vpc_peerings(account, nodes, connections)
    if connections_to_get["direct_connect"]:
        get_direct_connects(account, nodes, connections)
    if connections_to_get["admin"] or connections_to_get["iam_nonadmin"]:
        get_iam_trusts(account, nodes, connections, connections_to_get)
    if connections_to_get["s3"]:
        get_s3_trusts(account, nodes, connections)


def weboftrust(args, accounts, config):
    """Collect the data and write it to a file"""

    nodes = {}
    connections = {}
    for account in accounts:
        # Check if the account data exists
        if not path.exists(
            "./account-data/{}/us-east-1/iam-get-account-authorization-details.json".format(
                account["name"]
            )
        ):
            print("INFO: Skipping account {}".format(account["name"]))
            continue
        get_nodes_and_connections(account, nodes, connections, args)

    cytoscape_json = []
    parents = set()

    with open("vendor_accounts.yaml", "r") as f:
        vendor_accounts = yaml.safe_load(f)

    # Add nodes
    for _, n in nodes.items():

        # Set up parent relationship
        for known_account in config["accounts"]:
            if n.id == known_account["id"]:
                if known_account.get("tags", False):
                    parent_name = known_account["tags"][0]
                    n.parent = parent_name
                    parents.add(parent_name)

        # Ensure we don't modify the type of accounts that we are scanning,
        # so first check if this account was one that was scanned
        was_scanned = False
        for scanned_account in accounts:
            if n.id == scanned_account["id"]:
                was_scanned = True

                # TODO: This is a hack to set this again here, as I had an account of type 'unknown_account' somehow
                n.type = "weboftrust_account"
                n.name = scanned_account["name"]
                break

        if not was_scanned:
            for vendor in vendor_accounts:
                if n.id in vendor["accounts"]:
                    if "source" not in vendor:
                        print(
                            "WARNING: Unconfirmed vendor: {} ({})".format(
                                vendor["name"], n.id
                            )
                        )
                    n.name = vendor["name"]
                    n.type = vendor.get("type", vendor["name"])

            # Others
            for known_account in config["accounts"]:
                if n.id == known_account["id"]:
                    n.name = known_account["name"]
                    n.type = "known_account"
                    if known_account.get("tags", False):
                        n.parent = known_account["tags"][0]
                        parents.add(n.parent)
                    break

            if n.type == "unknown_account":
                print("Unknown account: {}".format(n.id))

            # Ignore AWS accounts unless the argument was given not to
            if n.type == "aws" and not args.show_aws_owned_accounts:
                continue

        cytoscape_json.append(n.cytoscape_data())

    # Add compound parent nodes
    for p in parents:
        n = Account(account_id=p)
        n.type = "account_grouping"
        cytoscape_json.append(n.cytoscape_data())

    num_connections = 0
    # Add the mapping to our graph
    for c, reasons in connections.items():
        if c.source.id == c.target.id:
            # Ensure we don't add connections with the same nodes on either side
            continue
        if (
            c._type != "admin"
            and connections.get(Connection(c.source, c.target, "admin"), False)
            is not False
        ):
            # Don't show an iam connection if we have an admin connection between the same nodes
            continue
        if (c._type == "s3_read") and (
            connections.get(Connection(c.source, c.target, "s3"), False) is not False
        ):
            # Don't show an s3 connection if we have an iam or admin connection between the same nodes
            continue
        # print('{} -> {}'.format(c.source.id, c.target.id))
        c._json = reasons
        cytoscape_json.append(c.cytoscape_data())
        num_connections += 1
    print("- {} connections built".format(num_connections))

    return cytoscape_json


def run(arguments):
    parser = argparse.ArgumentParser()
    # TODO: Have flags for each connection type
    parser.add_argument(
        "--network_only",
        help="Show networking connections only",
        default=False,
        action="store_true",
    )
    parser.add_argument(
        "--admin_only",
        help="Show admin connections only",
        default=False,
        action="store_true",
    )

    parser.add_argument(
        "--show_aws_owned_accounts",
        help="Show accounts owned by AWS (defaults to hiding)",
        default=False,
        action="store_true",
    )
    args, accounts, config = parse_arguments(arguments, parser)

    if args.network_only and args.admin_only:
        print("ERROR: You cannot use network_only and admin_only at the same time")
        exit(-1)

    cytoscape_json = weboftrust(args, accounts, config)
    with open("web/data.json", "w") as outfile:
        json.dump(cytoscape_json, outfile, indent=4)<|MERGE_RESOLUTION|>--- conflicted
+++ resolved
@@ -5,17 +5,14 @@
 import pyjq
 import urllib.parse
 
-<<<<<<< HEAD
-from shared.common import parse_arguments, make_list, query_aws, get_regions, get_saml_providers
-=======
 from shared.common import (
     parse_arguments,
     make_list,
     query_aws,
     get_regions,
     get_account_by_id,
+    get_saml_providers,
 )
->>>>>>> 52fb5697
 
 __description__ = "Create Web Of Trust diagram for accounts"
 
@@ -25,6 +22,7 @@
 # - More vendors, and a dozen don't have logos
 # - How IAM admins are identified (need to leverage code from find_admins better)
 # - More services and their trust policies.
+
 
 def get_regional_vpc_peerings(region):
     vpc_peerings = query_aws(
@@ -198,25 +196,6 @@
 
                 for federated_principal in federated_principals:
                     try:
-<<<<<<< HEAD
-                        saml_provider_arn = next(saml for saml in saml_providers if saml['Arn'] == federated_principal)['Arn']
-
-                        found = False
-                        for p in get_saml_providers():
-                            if p['name'] in saml_provider_arn.lower():
-                                found = True
-                                if p.get('node') != None:
-                                        node = Account(**p['node'])
-
-                                if p.get('assumed'):
-                                    assume_role_nodes.add(node)
-
-                                break
-
-                        if not found:
-                            node = Account( json_blob={"id": "unknown", "name": "saml-unknown", "type": "saml-unknown"})
-                            assume_role_nodes.add(node)
-=======
                         # Validate that the federated principal and the SAML provider is coming from known accounts.
                         # WoT will show us the direction of that trust for further inspection.
                         # this enables cross_account_admin_sts (STS between accounts)
@@ -231,100 +210,27 @@
                                 ):
                                     saml_provider_arn = saml["Arn"]
 
-                        if "saml-provider/okta" in saml_provider_arn.lower():
-                            node = Account(
-                                json_blob={"id": "okta", "name": "okta", "type": "Okta"}
-                            )
-                            assume_role_nodes.add(node)
-                        elif "saml-provider/onelogin" in saml_provider_arn.lower():
+                        found = False
+                        for p in get_saml_providers():
+                            if p["name"] in saml_provider_arn.lower():
+                                found = True
+                                if p.get("node") != None:
+                                    node = Account(**p["node"])
+
+                                if p.get("assumed"):
+                                    assume_role_nodes.add(node)
+
+                                break
+
+                        if not found:
                             node = Account(
                                 json_blob={
-                                    "id": "onelogin",
-                                    "name": "onelogin",
-                                    "type": "Onelogin",
+                                    "id": "unknown",
+                                    "name": "saml-unknown",
+                                    "type": "saml-unknown",
                                 }
                             )
                             assume_role_nodes.add(node)
-                        elif "saml-provider/waad" in saml_provider_arn.lower():
-                            node = Account(
-                                json_blob={
-                                    "id": "WAAD",
-                                    "name": "WAAD",
-                                    "type": "waad",
-                                }
-                            )
-                            assume_role_nodes.add(node)
-                        elif "saml-provider/allcloud-sso" in saml_provider_arn.lower():
-                            node = Account(
-                                json_blob={
-                                    "id": "AllCloud-SSO",
-                                    "name": "AllCloud-SSO",
-                                    "type": "AllCloud-SSO",
-                                }
-                            )
-                            assume_role_nodes.add(node)
-                        elif "saml-provider/awssso" in saml_provider_arn.lower():
-                            node = Account(
-                                json_blob={
-                                    "id": "AWSSSO",
-                                    "name": "AWS SSO",
-                                    "type": "Amazon",
-                                }
-                            )
-                            assume_role_nodes.add(node)
-                        elif "saml-provider/adfs" in saml_provider_arn.lower():
-                            node = Account(
-                                json_blob={"id": "adfs", "name": "adfs", "type": "ADFS"}
-                            )
-                            assume_role_nodes.add(node)
-                        elif "saml-provider/auth0" in saml_provider_arn.lower():
-                            node = Account(
-                                json_blob={
-                                    "id": "auth0",
-                                    "name": "auth0",
-                                    "type": "auth0",
-                                }
-                            )
-                            assume_role_nodes.add(node)
-                        elif "saml-provider/google" in saml_provider_arn.lower():
-                            node = Account(
-                                json_blob={
-                                    "id": "google",
-                                    "name": "google",
-                                    "type": "google",
-                                }
-                            )
-                            assume_role_nodes.add(node)
-                        elif "saml-provider/gsuite" in saml_provider_arn.lower():
-                            node = Account(
-                                json_blob={
-                                    "id": "gsuite",
-                                    "name": "gsuite",
-                                    "type": "gsuite",
-                                }
-                            )
-                            assume_role_nodes.add(node)
-                        elif (
-                            "cognito-identity.amazonaws.com"
-                            in saml_provider_arn.lower()
-                        ):
-                            continue
-                        elif "www.amazon.com" in saml_provider_arn.lower():
-                            node = Account(
-                                json_blob={
-                                    "id": "Amazon.com",
-                                    "name": "Amazon.com",
-                                    "type": "Amazon",
-                                }
-                            )
-                            continue
-                        else:
-                            raise Exception(
-                                "Unknown federation provider: {}".format(
-                                    saml_provider_arn.lower()
-                                )
-                            )
->>>>>>> 52fb5697
 
                     except (StopIteration, IndexError):
                         if (
