import argparse
from os import path, scandir
import json
import urllib.parse
import sys

import yaml
import pyjq

from shared.common import parse_arguments, make_list, query_aws, get_regions

__description__ = "Create Web Of Trust diagram for accounts"

# TODO: This command would benefit from a few days of work and some sample data sets to improve:
# - How saml providers are identified. Currently only Okta is identified, and that's a hack.
#   Need to look for OneLogin and other providers, need to call "get-saml-provider" and openid in `collect`
# - More vendors, and a dozen don't have logos
# - How IAM admins are identified (need to leverage code from find_admins better)
# - More services and their trust policies.


def get_regional_vpc_peerings(region):
    vpc_peerings = query_aws(
        region.account, "ec2-describe-vpc-peering-connections", region
    )
    resource_filter = ".VpcPeeringConnections[]"
    return pyjq.all(resource_filter, vpc_peerings)


def get_regional_direct_connects(region):
    direct_connects = query_aws(
        region.account, "/directconnect-describe-connections", region
    )
    resource_filter = ".connections[]"
    return pyjq.all(resource_filter, direct_connects)


def add_connection(connections, source, target, reason):
    reasons = connections.get(Connection(source, target), [])
    reasons.append(reason)
    connections[Connection(source, target)] = reasons


class Account(object):
    parent = None

    def __init__(self, *args, **kwargs):

        json_blob = kwargs.get("json_blob", None)
        account_id = kwargs.get("account_id", None)

        if json_blob:
            self.name = json_blob["name"]
            self.id = json_blob["id"]
            self.type = json_blob.get("type", "weboftrust_account")
        elif account_id:
            self.name = account_id
            self.id = account_id
            self.type = "unknown_account"
        else:
            raise Exception("No init value provided to Account")

    def cytoscape_data(self):
        response = {
            "data": {
                "id": self.id,
                "name": self.name,
                "type": self.type,
                "weight": len(self.name) * 10,
            }
        }
        if self.parent:
            response["data"]["parent"] = self.parent

        return response


class Region(object):
    def __init__(self, parent, json_blob):
        self.name = json_blob["RegionName"]
        self.account = parent


class Connection(object):
    _source = None
    _target = None
    _type = None

    @property
    def source(self):
        return self._source

    @property
    def target(self):
        return self._target

    def __key(self):
        return (self._source.id, self._target.id, self._source.id, self._type)

    def __eq__(self, other):
        return self.__key() == other.__key()

    def __hash__(self):
        return hash(self.__key())

    def __init__(self, source, target, connection_type):
        self._source = source
        self._target = target
        self._type = connection_type
        self._json = []

    def cytoscape_data(self):
        return {
            "data": {
                "source": self._source.id,
                "target": self._target.id,
                "type": "edge",
            },
            "classes": self._type,
        }


def is_admin_policy(policy_doc):
    # TODO Use find_admin.py code instead of copy pasting it here.
    for stmt in make_list(policy_doc["Statement"]):
        if stmt["Effect"] == "Allow":
            actions = make_list(stmt.get("Action", []))
            for action in actions:
<<<<<<< HEAD
                if action in ('*', '*:*', 'iam:*'):
=======
                if action == "*" or action == "*:*" or action == "iam:*":
>>>>>>> 457d898f
                    return True
    return False


def get_vpc_peerings(account, nodes, connections):
    # Get VPC peerings
    for region_json in get_regions(account):
        region = Region(account, region_json)
        for vpc_peering in get_regional_vpc_peerings(region):
            # Ensure it is active
            if vpc_peering["Status"]["Code"] != "active":
                continue
            if vpc_peering["AccepterVpcInfo"]["OwnerId"] != account.id:
                peered_account = Account(
                    account_id=vpc_peering["AccepterVpcInfo"]["OwnerId"]
                )
                nodes[peered_account.id] = peered_account
                connections[Connection(account, peered_account, "vpc")] = []
            if vpc_peering["RequesterVpcInfo"]["OwnerId"] != account.id:
                peered_account = Account(
                    account_id=vpc_peering["RequesterVpcInfo"]["OwnerId"]
                )
                nodes[peered_account.id] = peered_account
                connections[Connection(account, peered_account, "vpc")] = []


def get_direct_connects(account, nodes, connections):
    for region_json in get_regions(account):
        region = Region(account, region_json)
        for direct_connect in get_regional_direct_connects(region):
            name = direct_connect["location"]
            location = Account(account_id=name)
            location.type = "directconnect"
            # TODO: I could get a slightly nicer name if I had data for `directconnect describe-locations`
            nodes[name] = location
            connections[Connection(account, location, "directconnect")] = []


def get_iam_trusts(account, nodes, connections, connections_to_get):
    # Get IAM
    iam = query_aws(
        account,
        "iam-get-account-authorization-details",
        Region(account, {"RegionName": "us-east-1"}),
    )

    for role in pyjq.all(".RoleDetailList[]", iam):
        principals = pyjq.all(".AssumeRolePolicyDocument.Statement[].Principal", role)
        for principal in principals:
            assume_role_nodes = set()
            if principal.get("Federated", None):
                # TODO I should be using get-saml-provider to confirm this is really okta
                if "saml-provider/okta" in principal["Federated"].lower():
                    node = Account(
                        json_blob={"id": "okta", "name": "okta", "type": "Okta"}
                    )
                    assume_role_nodes.add(node)
                elif "saml-provider/onelogin" in principal["Federated"].lower():
                    node = Account(
                        json_blob={
                            "id": "onelogin",
                            "name": "onelogin",
                            "type": "Onelogin",
                        }
                    )
                    assume_role_nodes.add(node)
                elif "saml-provider/adfs" in principal["Federated"].lower():
                    node = Account(
                        json_blob={"id": "adfs", "name": "adfs", "type": "ADFS"}
                    )
                    assume_role_nodes.add(node)
                elif principal["Federated"] == "cognito-identity.amazonaws.com":
                    # TODO: Should show this somehow
                    continue
                elif principal["Federated"] == "www.amazon.com":
                    node = Account(
                        json_blob={
                            "id": "Amazon.com",
                            "name": "Amazon.com",
                            "type": "Amazon",
                        }
                    )
                    continue
                else:
                    raise Exception(
                        "Unknown federation provider: {}".format(principal["Federated"])
                    )
            if principal.get("AWS", None):
                principal = principal["AWS"]
                if not isinstance(principal, list):
                    principal = [principal]
                for p in principal:
                    if "arn:aws" not in p:
                        # The role can simply be something like "AROA..."
                        continue
                    parts = p.split(":")
                    account_id = parts[4]
                    assume_role_nodes.add(Account(account_id=account_id))

            for node in assume_role_nodes:
                if nodes.get(node.id, None) is None:
                    nodes[node.id] = node
                access_type = "iam"
                # TODO: Identify all admins better.  Use code from find_admins.py
<<<<<<< HEAD
                for m in role['AttachedManagedPolicies']:
                    for p in pyjq.all('.Policies[]', iam):
                        if p['Arn'] == m['PolicyArn']:
                            for policy_doc in p['PolicyVersionList']:
                                if policy_doc['IsDefaultVersion']:
                                    if is_admin_policy(policy_doc['Document']):
                                        access_type = 'admin'
                for policy in role['RolePolicyList']:
                    policy_doc = policy['PolicyDocument']
=======
                for m in role["AttachedManagedPolicies"]:
                    for p in pyjq.all(".Policies[]", iam):
                        if p["Arn"] == m["PolicyArn"]:
                            for policy_doc in p["PolicyVersionList"]:
                                if policy_doc["IsDefaultVersion"] == True:
                                    if is_admin_policy(policy_doc["Document"]):
                                        access_type = "admin"
                for policy in role["RolePolicyList"]:
                    policy_doc = policy["PolicyDocument"]
>>>>>>> 457d898f
                    if is_admin_policy(policy_doc):
                        access_type = "admin"

                if (access_type == "admin" and connections_to_get["admin"]) or (
                    access_type != "admin" and connections_to_get["iam_nonadmin"]
                ):
                    connections[Connection(node, account, access_type)] = []


def get_s3_trusts(account, nodes, connections):
<<<<<<< HEAD
    policy_dir = './account-data/{}/us-east-1/s3-get-bucket-policy/'.format(account.name)
    with scandir(policy_dir) as it:
        policy_it = (f.name for f in it if f.is_file() and f.stat().st_size > 4)
        for s3_policy_file in policy_it:
            s3_policy = json.load(open(path.join(policy_dir, s3_policy_file)))
            s3_policy = json.loads(s3_policy['Policy'])
            s3_bucket_name = urllib.parse.unquote_plus(s3_policy_file)
            for s in s3_policy['Statement']:
                principals = s.get('Principal')
                if principals is None:
                    if s.get('NotPrincipal') is not None:
                        print("WARNING: Use of NotPrincipal in {} for {}: {}".format(account.name, s3_bucket_name, s))
                        continue
                    print('WARNING: Malformed statement in {} for {}: {}'.format(account.name, s3_bucket_name, s))
                    continue

                for principal in principals:
                    assume_role_nodes = set()
                    if principal == 'AWS':
                        trusts = principals[principal]
                        if not isinstance(trusts, list):
                            trusts = [trusts]
                        for trust in trusts:
                            if "arn:aws" not in trust:
                                # The role can simply be something like "*"
                                continue
                            parts = trust.split(':')
                            account_id = parts[4]
                            assume_role_nodes.add(Account(account_id=account_id))
                    for node in assume_role_nodes:
                        if nodes.get(node.id) is None:
                            nodes[node.id] = node
                        access_type = 's3_read'
                        actions = s['Action']
                        if not isinstance(actions, list):
                            actions = [actions]
                        for action in actions:
                            if not action.startswith('s3:List') and not action.startswith('s3:Get'):
                                access_type = 's3'
                                break
                        connections[Connection(node, account, access_type)] = []
=======
    policy_dir = "./account-data/{}/us-east-1/s3-get-bucket-policy/".format(
        account.name
    )
    for s3_policy_file in [
        f
        for f in listdir(policy_dir)
        if path.isfile(path.join(policy_dir, f))
        and path.getsize(path.join(policy_dir, f)) > 4
    ]:
        s3_policy = json.load(open(path.join(policy_dir, s3_policy_file)))
        s3_policy = json.loads(s3_policy["Policy"])
        s3_bucket_name = urllib.parse.unquote_plus(s3_policy_file)
        for s in s3_policy["Statement"]:
            principals = s.get("Principal", None)
            if principals is None:
                if s.get("NotPrincipal", None) is not None:
                    print(
                        "WARNING: Use of NotPrincipal in {} for {}: {}".format(
                            account.name, s3_bucket_name, s
                        )
                    )
                    continue
                print(
                    "WARNING: Malformed statement in {} for {}: {}".format(
                        account.name, s3_bucket_name, s
                    )
                )
                continue

            for principal in principals:
                assume_role_nodes = set()
                if principal == "AWS":
                    trusts = principals[principal]
                    if not isinstance(trusts, list):
                        trusts = [trusts]
                    for trust in trusts:
                        if "arn:aws" not in trust:
                            # The role can simply be something like "*"
                            continue
                        parts = trust.split(":")
                        account_id = parts[4]
                        assume_role_nodes.add(Account(account_id=account_id))
                for node in assume_role_nodes:
                    if nodes.get(node.id, None) is None:
                        nodes[node.id] = node
                    access_type = "s3_read"
                    actions = s["Action"]
                    if not isinstance(actions, list):
                        actions = [actions]
                    for action in actions:
                        if not action.startswith("s3:List") and not action.startswith(
                            "s3:Get"
                        ):
                            access_type = "s3"
                            break
                    connections[Connection(node, account, access_type)] = []
    return
>>>>>>> 457d898f


def get_nodes_and_connections(account_data, nodes, connections, args):
    account = Account(json_blob=account_data)
    nodes[account.id] = account

    connections_to_get = {
        "vpc": True,
        "direct_connect": True,
        "admin": True,
        "iam_nonadmin": True,
        "s3": True,
    }
    if args.network_only:
        connections_to_get = dict.fromkeys(connections_to_get, False)
        connections_to_get["vpc"] = True
        connections_to_get["direct_connect"] = True
    if args.admin_only:
        connections_to_get = dict.fromkeys(connections_to_get, False)
        connections_to_get["admin"] = True

    if connections_to_get["vpc"]:
        get_vpc_peerings(account, nodes, connections)
    if connections_to_get["direct_connect"]:
        get_direct_connects(account, nodes, connections)
    if connections_to_get["admin"] or connections_to_get["iam_nonadmin"]:
        get_iam_trusts(account, nodes, connections, connections_to_get)
    if connections_to_get["s3"]:
        get_s3_trusts(account, nodes, connections)


def weboftrust(args, accounts, config):
    """Collect the data and write it to a file"""

    nodes = {}
    connections = {}
    for account in accounts:
        # Check if the account data exists
        if not path.exists(
            "./account-data/{}/us-east-1/iam-get-account-authorization-details.json".format(
                account["name"]
            )
        ):
            print("INFO: Skipping account {}".format(account["name"]))
            continue
        get_nodes_and_connections(account, nodes, connections, args)

    cytoscape_json = []
    parents = set()

    with open("vendor_accounts.yaml", "r") as f:
        vendor_accounts = yaml.safe_load(f)

    # Add nodes
    for _, n in nodes.items():

        # Set up parent relationship
        for known_account in config["accounts"]:
            if n.id == known_account["id"]:
                if known_account.get("tags", False):
                    parent_name = known_account["tags"][0]
                    n.parent = parent_name
                    parents.add(parent_name)

        # Ensure we don't modify the type of accounts that we are scanning,
        # so first check if this account was one that was scanned
        was_scanned = False
        for scanned_account in accounts:
            if n.id == scanned_account["id"]:
                was_scanned = True

                # TODO: This is a hack to set this again here, as I had an account of type 'unknown_account' somehow
                n.type = "weboftrust_account"
                n.name = scanned_account["name"]
                break

        if not was_scanned:
            for vendor in vendor_accounts:
                if n.id in vendor["accounts"]:
                    n.name = vendor["name"]
                    n.type = vendor.get("type", vendor["name"])

            # Others
            for known_account in config["accounts"]:
                if n.id == known_account["id"]:
                    n.name = known_account["name"]
                    n.type = "known_account"
                    if known_account.get("tags", False):
                        n.parent = known_account["tags"][0]
                        parents.add(n.parent)
                    break

            if n.type == "unknown_account":
                print("Unknown account: {}".format(n.id))

            # Ignore AWS accounts unless the argument was given not to
            if n.type == "aws" and not args.show_aws_owned_accounts:
                continue

        cytoscape_json.append(n.cytoscape_data())

    # Add compound parent nodes
    for p in parents:
        n = Account(account_id=p)
        n.type = "account_grouping"
        cytoscape_json.append(n.cytoscape_data())

    num_connections = 0
    # Add the mapping to our graph
    for c, reasons in connections.items():
        if c.source.id == c.target.id:
            # Ensure we don't add connections with the same nodes on either side
            continue
<<<<<<< HEAD
        if c._type != 'admin' and connections.get(Connection(c.source, c.target, 'admin')) is not None:
            # Don't show an iam connection if we have an admin connection between the same nodes
            continue
        if c._type == 's3_read' and (connections.get(Connection(c.source, c.target, 's3')) is not None):
=======
        if (
            c._type != "admin"
            and connections.get(Connection(c.source, c.target, "admin"), False)
            is not False
        ):
            # Don't show an iam connection if we have an admin connection between the same nodes
            continue
        if (c._type == "s3_read") and (
            connections.get(Connection(c.source, c.target, "s3"), False) is not False
        ):
>>>>>>> 457d898f
            # Don't show an s3 connection if we have an iam or admin connection between the same nodes
            continue
        # print('{} -> {}'.format(c.source.id, c.target.id))
        c._json = reasons
        cytoscape_json.append(c.cytoscape_data())
        num_connections += 1
    print("- {} connections built".format(num_connections))

    return cytoscape_json


def run(arguments):
    parser = argparse.ArgumentParser()
    # TODO: Have flags for each connection type
    parser.add_argument(
        "--network_only",
        help="Show networking connections only",
        default=False,
        action="store_true",
    )
    parser.add_argument(
        "--admin_only",
        help="Show admin connections only",
        default=False,
        action="store_true",
    )

    parser.add_argument(
        "--show_aws_owned_accounts",
        help="Show accounts owned by AWS (defaults to hiding)",
        default=False,
        action="store_true",
    )
    args, accounts, config = parse_arguments(arguments, parser)

    if args.network_only and args.admin_only:
        print("ERROR: You cannot use network_only and admin_only at the same time")
        sys.exit(-1)

    cytoscape_json = weboftrust(args, accounts, config)
    with open("web/data.json", "w") as outfile:
        json.dump(cytoscape_json, outfile, indent=4)<|MERGE_RESOLUTION|>--- conflicted
+++ resolved
@@ -126,11 +126,7 @@
         if stmt["Effect"] == "Allow":
             actions = make_list(stmt.get("Action", []))
             for action in actions:
-<<<<<<< HEAD
                 if action in ('*', '*:*', 'iam:*'):
-=======
-                if action == "*" or action == "*:*" or action == "iam:*":
->>>>>>> 457d898f
                     return True
     return False
 
@@ -235,7 +231,6 @@
                     nodes[node.id] = node
                 access_type = "iam"
                 # TODO: Identify all admins better.  Use code from find_admins.py
-<<<<<<< HEAD
                 for m in role['AttachedManagedPolicies']:
                     for p in pyjq.all('.Policies[]', iam):
                         if p['Arn'] == m['PolicyArn']:
@@ -245,17 +240,6 @@
                                         access_type = 'admin'
                 for policy in role['RolePolicyList']:
                     policy_doc = policy['PolicyDocument']
-=======
-                for m in role["AttachedManagedPolicies"]:
-                    for p in pyjq.all(".Policies[]", iam):
-                        if p["Arn"] == m["PolicyArn"]:
-                            for policy_doc in p["PolicyVersionList"]:
-                                if policy_doc["IsDefaultVersion"] == True:
-                                    if is_admin_policy(policy_doc["Document"]):
-                                        access_type = "admin"
-                for policy in role["RolePolicyList"]:
-                    policy_doc = policy["PolicyDocument"]
->>>>>>> 457d898f
                     if is_admin_policy(policy_doc):
                         access_type = "admin"
 
@@ -266,7 +250,6 @@
 
 
 def get_s3_trusts(account, nodes, connections):
-<<<<<<< HEAD
     policy_dir = './account-data/{}/us-east-1/s3-get-bucket-policy/'.format(account.name)
     with scandir(policy_dir) as it:
         policy_it = (f.name for f in it if f.is_file() and f.stat().st_size > 4)
@@ -308,65 +291,6 @@
                                 access_type = 's3'
                                 break
                         connections[Connection(node, account, access_type)] = []
-=======
-    policy_dir = "./account-data/{}/us-east-1/s3-get-bucket-policy/".format(
-        account.name
-    )
-    for s3_policy_file in [
-        f
-        for f in listdir(policy_dir)
-        if path.isfile(path.join(policy_dir, f))
-        and path.getsize(path.join(policy_dir, f)) > 4
-    ]:
-        s3_policy = json.load(open(path.join(policy_dir, s3_policy_file)))
-        s3_policy = json.loads(s3_policy["Policy"])
-        s3_bucket_name = urllib.parse.unquote_plus(s3_policy_file)
-        for s in s3_policy["Statement"]:
-            principals = s.get("Principal", None)
-            if principals is None:
-                if s.get("NotPrincipal", None) is not None:
-                    print(
-                        "WARNING: Use of NotPrincipal in {} for {}: {}".format(
-                            account.name, s3_bucket_name, s
-                        )
-                    )
-                    continue
-                print(
-                    "WARNING: Malformed statement in {} for {}: {}".format(
-                        account.name, s3_bucket_name, s
-                    )
-                )
-                continue
-
-            for principal in principals:
-                assume_role_nodes = set()
-                if principal == "AWS":
-                    trusts = principals[principal]
-                    if not isinstance(trusts, list):
-                        trusts = [trusts]
-                    for trust in trusts:
-                        if "arn:aws" not in trust:
-                            # The role can simply be something like "*"
-                            continue
-                        parts = trust.split(":")
-                        account_id = parts[4]
-                        assume_role_nodes.add(Account(account_id=account_id))
-                for node in assume_role_nodes:
-                    if nodes.get(node.id, None) is None:
-                        nodes[node.id] = node
-                    access_type = "s3_read"
-                    actions = s["Action"]
-                    if not isinstance(actions, list):
-                        actions = [actions]
-                    for action in actions:
-                        if not action.startswith("s3:List") and not action.startswith(
-                            "s3:Get"
-                        ):
-                            access_type = "s3"
-                            break
-                    connections[Connection(node, account, access_type)] = []
-    return
->>>>>>> 457d898f
 
 
 def get_nodes_and_connections(account_data, nodes, connections, args):
@@ -480,23 +404,10 @@
         if c.source.id == c.target.id:
             # Ensure we don't add connections with the same nodes on either side
             continue
-<<<<<<< HEAD
         if c._type != 'admin' and connections.get(Connection(c.source, c.target, 'admin')) is not None:
             # Don't show an iam connection if we have an admin connection between the same nodes
             continue
         if c._type == 's3_read' and (connections.get(Connection(c.source, c.target, 's3')) is not None):
-=======
-        if (
-            c._type != "admin"
-            and connections.get(Connection(c.source, c.target, "admin"), False)
-            is not False
-        ):
-            # Don't show an iam connection if we have an admin connection between the same nodes
-            continue
-        if (c._type == "s3_read") and (
-            connections.get(Connection(c.source, c.target, "s3"), False) is not False
-        ):
->>>>>>> 457d898f
             # Don't show an s3 connection if we have an iam or admin connection between the same nodes
             continue
         # print('{} -> {}'.format(c.source.id, c.target.id))
