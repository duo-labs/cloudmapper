--- conflicted
+++ resolved
@@ -13,14 +13,7 @@
     """Audit the accounts"""
 
     findings = audit(accounts)
-<<<<<<< HEAD
-
-    with open("audit_config.yaml") as f:
-        audit_config = yaml.safe_load(f)
-    # TODO: Check the file is formatted correctly
-=======
     audit_config = load_audit_config()
->>>>>>> 457d898f
 
     # Print findings
     for finding in findings:
@@ -60,10 +53,6 @@
 
 def run(arguments):
     parser = argparse.ArgumentParser()
-<<<<<<< HEAD
-    parser.add_argument("--json", help="Print the json of the issues", default=False, action='store_true')
-    args, accounts, _ = parse_arguments(arguments, parser)
-=======
     parser.add_argument(
         "--json",
         help="Print the json of the issues",
@@ -76,7 +65,6 @@
         default=False,
         action="store_true",
     )
-    args, accounts, config = parse_arguments(arguments, parser)
->>>>>>> 457d898f
+    args, accounts, _ = parse_arguments(arguments, parser)
 
     audit_command(accounts, args)