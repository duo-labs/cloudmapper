--- conflicted
+++ resolved
@@ -50,25 +50,14 @@
     print("Image saved to {}".format(output_image_file), file=sys.stderr)
 
 
-<<<<<<< HEAD
 def stats(accounts, args):
-=======
-def stats(accounts, config, args):
->>>>>>> 457d898f
     """Collect stats"""
 
     # Collect counts
     account_stats = {}
     for account in accounts:
-<<<<<<< HEAD
         account_stats[account['name']] = get_account_stats(account, args.stats_all_resources)
         resource_names = account_stats[account['name']]['keys']
-=======
-        account_stats[account["name"]] = get_account_stats(
-            account, args.stats_all_resources
-        )
-        resource_names = account_stats[account["name"]]["keys"]
->>>>>>> 457d898f
 
     # Print header
     print("\t".rjust(20) + "\t".join(a["name"] for a in accounts))
