--- conflicted
+++ resolved
@@ -415,7 +415,6 @@
   Request: get-jobs
 - Service: glue
   Request: get-triggers
-<<<<<<< HEAD
 - Service: dynamodb
   Request: list-tables
 - Service: dynamodb
@@ -423,7 +422,5 @@
   Parameters:
     - Name: TableName
       Value: dynamodb-list-tables.json|.TableNames[]?|.
-=======
 - Service: securityhub
-  Request: describe-hub
->>>>>>> 87cd262f
+  Request: describe-hub