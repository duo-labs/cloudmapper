#!/usr/bin/env python3
"""
Copyright 2018 Duo Security

Redistribution and use in source and binary forms, with or without modification, are permitted provided that the
following conditions are met:

1. Redistributions of source code must retain the above copyright notice, this list of conditions and the following
disclaimer.

2. Redistributions in binary form must reproduce the above copyright notice, this list of conditions and the
following disclaimer in the documentation and/or other materials provided with the distribution.

3. Neither the name of the copyright holder nor the names of its contributors may be used to endorse or promote
products derived from this software without specific prior written permission.

THIS SOFTWARE IS PROVIDED BY THE COPYRIGHT HOLDERS AND CONTRIBUTORS "AS IS" AND ANY EXPRESS OR IMPLIED WARRANTIES,
INCLUDING, BUT NOT LIMITED TO, THE IMPLIED WARRANTIES OF MERCHANTABILITY AND FITNESS FOR A PARTICULAR PURPOSE ARE
DISCLAIMED. IN NO EVENT SHALL THE COPYRIGHT HOLDER OR CONTRIBUTORS BE LIABLE FOR ANY DIRECT, INDIRECT, INCIDENTAL,
SPECIAL, EXEMPLARY, OR CONSEQUENTIAL DAMAGES (INCLUDING, BUT NOT LIMITED TO, PROCUREMENT OF SUBSTITUTE GOODS OR
SERVICES; LOSS OF USE, DATA, OR PROFITS; OR BUSINESS INTERRUPTION) HOWEVER CAUSED AND ON ANY THEORY OF LIABILITY,
WHETHER IN CONTRACT, STRICT LIABILITY, OR TORT (INCLUDING NEGLIGENCE OR OTHERWISE) ARISING IN ANY WAY OUT OF THE
USE OF THIS SOFTWARE, EVEN IF ADVISED OF THE POSSIBILITY OF SUCH DAMAGE.
---------------------------------------------------------------------------

This script manages CloudMapper, a tool for analyzing AWS environments.
"""
<<<<<<< HEAD
from __future__ import absolute_import
from __future__ import division
from __future__ import print_function

=======
from __future__ import absolute_import, division, print_function
>>>>>>> 457d898f
import sys
import pkgutil
import importlib

__version__ = "2.6.2"


def show_help(commands):
    print("CloudMapper {}".format(__version__))
    print("usage: {} [{}] [...]".format(sys.argv[0], "|".join(sorted(commands.keys()))))
    for command, module in sorted(commands.items()):
        print("  {}: {}".format(command, module.__description__))
    sys.exit(-1)


def main():
    """Entry point for the CLI."""

    # Load commands
    # TODO: This adds half a second to the start time. Is there a smarter way
    # to do this?
    commands = {}
<<<<<<< HEAD
    commands_paths = ('commands', 'private_commands')
    for commands_path in commands_paths:
        path_iter = pkgutil.iter_modules([commands_path])
        for _, command_name, _ in path_iter:
            commands[command_name] = importlib.import_module('.'.join([commands_path, command_name]))
=======
    commands_paths = ["commands", "private_commands"]
    for commands_path in commands_paths:
        for importer, command_name, _ in pkgutil.iter_modules([commands_path]):
            full_package_name = "%s.%s" % (commands_path, command_name)
            module = importlib.import_module(full_package_name)
            commands[command_name] = module
>>>>>>> 457d898f

    # Parse command
    if len(sys.argv) <= 1:
        show_help(commands)

    command = sys.argv[1]
    arguments = sys.argv[2:]

    if command in commands:
        commands[command].run(arguments)
    else:
        show_help(commands)


if __name__ == "__main__":
    main()<|MERGE_RESOLUTION|>--- conflicted
+++ resolved
@@ -25,14 +25,10 @@
 
 This script manages CloudMapper, a tool for analyzing AWS environments.
 """
-<<<<<<< HEAD
 from __future__ import absolute_import
 from __future__ import division
 from __future__ import print_function
 
-=======
-from __future__ import absolute_import, division, print_function
->>>>>>> 457d898f
 import sys
 import pkgutil
 import importlib
@@ -55,20 +51,11 @@
     # TODO: This adds half a second to the start time. Is there a smarter way
     # to do this?
     commands = {}
-<<<<<<< HEAD
     commands_paths = ('commands', 'private_commands')
     for commands_path in commands_paths:
         path_iter = pkgutil.iter_modules([commands_path])
         for _, command_name, _ in path_iter:
             commands[command_name] = importlib.import_module('.'.join([commands_path, command_name]))
-=======
-    commands_paths = ["commands", "private_commands"]
-    for commands_path in commands_paths:
-        for importer, command_name, _ in pkgutil.iter_modules([commands_path]):
-            full_package_name = "%s.%s" % (commands_path, command_name)
-            module = importlib.import_module(full_package_name)
-            commands[command_name] = module
->>>>>>> 457d898f
 
     # Parse command
     if len(sys.argv) <= 1:
