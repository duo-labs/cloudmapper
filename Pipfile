--- conflicted
+++ resolved
@@ -15,12 +15,9 @@
 "geoip2" = "==2.8.0"
 policyuniverse = "==1.1.0.1"
 PyYAML = "==4.2b4"
-<<<<<<< HEAD
 awsretry = "==1.0.1"
 awscli = "==1.16.109"
-=======
 Jinja2 = "==2.10"
->>>>>>> aaac01fa
 
 [dev-packages]
 autoflake = "==0.7"
